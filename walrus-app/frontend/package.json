{
  "name": "frontend",
  "private": true,
  "version": "0.0.0",
  "type": "module",
  "scripts": {
    "dev": "vite",
    "build": "vite build",
    "lint": "eslint . --ext js,jsx --report-unused-disable-directives --max-warnings 0",
    "preview": "vite preview"
  },
  "dependencies": {
    "@mysten/dapp-kit": "0.18.0",
    "@mysten/sui": "^1.0.3",
    "@mysten/walrus": "^0.1.0",
<<<<<<< HEAD
    "@mysten/dapp-kit": "0.18.0",
    "buffer": "^6.0.3",
=======
    "@mysten/zklogin": "^0.8.1",
    "jwt-decode": "^4.0.0",
>>>>>>> 2a7b0b25
    "react": "^18.2.0",
    "react-dom": "^18.2.0"
  },
  "devDependencies": {
    "@types/react": "^18.2.66",
    "@types/react-dom": "^18.2.22",
    "@vitejs/plugin-react": "^4.2.1",
    "eslint": "^8.57.0",
    "eslint-plugin-react": "^7.34.1",
    "eslint-plugin-react-hooks": "^4.6.0",
    "eslint-plugin-react-refresh": "^0.4.6",
    "vite": "^5.2.0",
    "vite-plugin-top-level-await": "^1.4.1",
    "vite-plugin-wasm": "^3.3.0"
  }
}<|MERGE_RESOLUTION|>--- conflicted
+++ resolved
@@ -10,16 +10,12 @@
     "preview": "vite preview"
   },
   "dependencies": {
-    "@mysten/dapp-kit": "0.18.0",
     "@mysten/sui": "^1.0.3",
     "@mysten/walrus": "^0.1.0",
-<<<<<<< HEAD
     "@mysten/dapp-kit": "0.18.0",
     "buffer": "^6.0.3",
-=======
     "@mysten/zklogin": "^0.8.1",
     "jwt-decode": "^4.0.0",
->>>>>>> 2a7b0b25
     "react": "^18.2.0",
     "react-dom": "^18.2.0"
   },
