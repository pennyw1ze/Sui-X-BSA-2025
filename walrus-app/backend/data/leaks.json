--- conflicted
+++ resolved
@@ -94,32 +94,5 @@
     "link": "https://walrus.testnet.sui.io/iiRgmQLU-tKcdR1pYzjfdOjNc0ln9PkFl2BEWnv-OdU",
     "status": "On-chain",
     "source": "sui"
-<<<<<<< HEAD
-  },
-  {
-    "id": "0xd7515be8943d0751fc7c11600b9cad477d97f061b081db614379e639f0f02e93::12",
-    "title": "hey.txt",
-    "description": "ffff",
-    "link": "https://walrus.testnet.sui.io/VCHdU3RHtQVBYAI3c30jDhM8PNvrgv7OVxIb8eW6Ih4",
-    "status": "On-chain",
-    "source": "sui"
-  },
-  {
-    "id": "0xd7515be8943d0751fc7c11600b9cad477d97f061b081db614379e639f0f02e93::13",
-    "title": "[gmail.com]hey.txt",
-    "description": "AAAANTHONY",
-    "link": "https://walrus.testnet.sui.io/VCHdU3RHtQVBYAI3c30jDhM8PNvrgv7OVxIb8eW6Ih4",
-    "status": "On-chain",
-    "source": "sui"
-  },
-  {
-    "id": "0xd7515be8943d0751fc7c11600b9cad477d97f061b081db614379e639f0f02e93::14",
-    "title": "[gmail.com]Notes.md",
-    "description": "Markdown",
-    "link": "https://walrus.testnet.sui.io/_eukJdk_Qbk_t2EH2Aiz5vvba-7XBhhRoNGyYbksCZs",
-    "status": "On-chain",
-    "source": "sui"
-=======
->>>>>>> 00212caa
-  }
+
 ]